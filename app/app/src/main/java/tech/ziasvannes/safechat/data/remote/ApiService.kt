--- conflicted
+++ resolved
@@ -31,21 +31,9 @@
 
     @GET("/profile") suspend fun getProfile(): ProfileResponse
 
-<<<<<<< HEAD
+    @PUT("/profile") suspend fun updateProfile(@Body request: UpdateProfileRequest)
+
     @PUT("/profile/key") suspend fun updatePublicKey(@Body request: UpdateKeyRequest)
-
-    @PUT("/profile")
-    suspend fun updateProfile(@Body request: UpdateProfileRequest)
-=======
-    /**
- * Updates the current user's public key.
- *
- * Sends a PUT request to update the user's public key with the provided value.
- *
- * @param request Contains the new public key to be set.
- */
-@PUT("/profile/key") suspend fun updatePublicKey(@Body request: UpdateKeyRequest)
->>>>>>> b1f4c037
 }
 
 // Authenticated requests will have the Authorization header added by an OkHttp interceptor