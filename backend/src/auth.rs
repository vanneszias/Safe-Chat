use crate::crypto::generate_keypair_base64;
use crate::state::AppState;
use argon2::password_hash::{SaltString, rand_core::OsRng};
use argon2::{Argon2, PasswordHasher, PasswordVerifier};
use axum::{
    Json, body,
    extract::{Request, State},
    http::StatusCode,
    http::header::AUTHORIZATION,
    response::IntoResponse,
};
use base64;
use chrono::{DateTime, Utc};
use jsonwebtoken::{DecodingKey, EncodingKey, Header, Validation, decode, encode};
use serde::Deserialize;
use serde::Serialize;
use serde_json::json;
use sqlx::Postgres;
use sqlx::Row;
use sqlx::types::Uuid;
use std::sync::Arc;
use tracing::info;

#[derive(Deserialize)]
pub struct RegisterRequest {
    pub username: String,
    pub password: String,
}

#[derive(Deserialize)]
pub struct LoginRequest {
    pub username: String,
    pub password: String,
}

#[derive(Serialize, Deserialize)]
struct Claims {
    sub: Uuid,
    exp: usize,
}

#[derive(Serialize)]
pub struct UserProfile {
    pub id: String,
    pub username: String,
    pub public_key: String,
    pub created_at: String,
    pub avatar: Option<String>,
}

#[derive(Deserialize)]
pub struct UpdateKeyRequest {
    pub public_key: String,
}

<<<<<<< HEAD
#[derive(Deserialize)]
pub struct UpdateProfileRequest {
    pub username: Option<String>,
    pub avatar: Option<String>, // base64-encoded
}

=======
/// Handles user registration by creating a new user account with a hashed password, generating a public key, and returning a JWT token.
///
/// On success, returns HTTP 201 with the user's UUID, generated public key, and a JWT token. If the username already exists, returns HTTP 409 with an error message. Returns HTTP 500 for internal errors.
///
/// # Examples
///
/// ```
/// use axum::{body::Body, http::{Request, StatusCode}};
/// use serde_json::json;
///
/// // Assume `app` is your Axum router with the register route.
/// let payload = json!({ "username": "alice", "password": "securepass" });
/// let req = Request::builder()
///     .method("POST")
///     .uri("/register")
///     .header("content-type", "application/json")
///     .body(Body::from(payload.to_string()))
///     .unwrap();
///
/// let response = app.oneshot(req).await.unwrap();
/// assert_eq!(response.status(), StatusCode::CREATED);
/// ```
>>>>>>> b1f4c037
pub async fn register(
    State(state): State<Arc<AppState>>,
    Json(payload): Json<RegisterRequest>,
) -> impl IntoResponse {
    info!("Register attempt for username: {}", payload.username);
    // Hash the password
    let salt = SaltString::generate(&mut OsRng);
    let argon2 = Argon2::default();
    let password_hash = match argon2.hash_password(payload.password.as_bytes(), &salt) {
        Ok(hash) => hash.to_string(),
        Err(_) => {
            return (
                axum::http::StatusCode::INTERNAL_SERVER_ERROR,
                "Password hash error",
            )
                .into_response();
        }
    };

    // Generate key pair
    let public_key_b64 = generate_keypair_base64();
    // Insert user into DB and return id
    let res = sqlx::query(
        "INSERT INTO users (username, password_hash, public_key) VALUES ($1, $2, $3) RETURNING id",
    )
    .bind(&payload.username)
    .bind(&password_hash)
    .bind(&public_key_b64)
    .fetch_one(&state.db)
    .await;

    match res {
        Ok(record) => {
            let id: Uuid = record.try_get("id").unwrap();
            // Create JWT
            let expiration = chrono::Utc::now()
                .checked_add_signed(chrono::Duration::hours(24))
                .expect("valid timestamp")
                .timestamp() as usize;
            let claims = Claims {
                sub: id,
                exp: expiration,
            };
            let token = match encode(
                &Header::default(),
                &claims,
                &EncodingKey::from_secret(state.jwt_secret.as_bytes()),
            ) {
                Ok(t) => t,
                Err(_) => {
                    return (
                        axum::http::StatusCode::INTERNAL_SERVER_ERROR,
                        "Token creation error",
                    )
                        .into_response();
                }
            };
            (
                axum::http::StatusCode::CREATED,
                Json(serde_json::json!({
                    "id": id.to_string(),
                    "public_key": public_key_b64,
                    "token": token
                })),
            )
                .into_response()
        }
        Err(e) if e.to_string().contains("duplicate key") => (
            axum::http::StatusCode::CONFLICT,
            axum::Json(serde_json::json!({ "error": "Username already exists" })),
        )
            .into_response(),
        Err(_) => (
            axum::http::StatusCode::INTERNAL_SERVER_ERROR,
            axum::Json(serde_json::json!({ "error": "Registration failed" })),
        )
            .into_response(),
    }
}

/// Authenticates a user by verifying credentials and returns a JWT token on success.
///
/// Receives a username and password, verifies the credentials against the database using Argon2 password hashing,
/// and issues a JWT token with a 24-hour expiration if authentication succeeds. Returns JSON error responses with
/// appropriate HTTP status codes for invalid credentials, database errors, or token creation failures.
///
/// # Examples
///
/// ```
/// // Example usage in an Axum route handler
/// let response = login(state, Json(LoginRequest {
///     username: "alice".to_string(),
///     password: "password123".to_string(),
/// })).await;
/// // On success, response contains a JSON object with a "token" field.
/// ```
pub async fn login(
    State(state): State<Arc<AppState>>,
    Json(payload): Json<LoginRequest>,
) -> impl IntoResponse {
    info!("Login attempt for username: {}", payload.username);
    // Fetch user from DB
    let row = sqlx::query("SELECT id, password_hash FROM users WHERE username = $1")
        .bind(&payload.username)
        .fetch_optional(&state.db)
        .await;

    let (user_id, password_hash): (Uuid, String) = match row {
        Ok(Some(record)) => (
            record.try_get("id").unwrap(),
            record.try_get("password_hash").unwrap(),
        ),
        Ok(None) => {
            info!(
                "Login failed for username: {} (user not found)",
                payload.username
            );
            return (
                axum::http::StatusCode::UNAUTHORIZED,
                axum::Json(serde_json::json!({ "error": "Invalid credentials" })),
            )
                .into_response();
        }
        Err(_) => {
            info!(
                "Login failed for username: {} (database error)",
                payload.username
            );
            return (
                axum::http::StatusCode::INTERNAL_SERVER_ERROR,
                axum::Json(serde_json::json!({ "error": "Database error" })),
            )
                .into_response();
        }
    };

    // Verify password
    let parsed_hash = match argon2::PasswordHash::new(&password_hash) {
        Ok(hash) => hash,
        Err(_) => {
            info!(
                "Login failed for username: {} (hash parse error)",
                payload.username
            );
            return (
                axum::http::StatusCode::INTERNAL_SERVER_ERROR,
                axum::Json(serde_json::json!({ "error": "Hash parse error" })),
            )
                .into_response();
        }
    };
    let argon2 = Argon2::default();
    if argon2
        .verify_password(payload.password.as_bytes(), &parsed_hash)
        .is_err()
    {
        info!(
            "Login failed for username: {} (wrong password)",
            payload.username
        );
        return (
            axum::http::StatusCode::UNAUTHORIZED,
            axum::Json(serde_json::json!({ "error": "Invalid credentials" })),
        )
            .into_response();
    }

    // Create JWT
    let expiration = chrono::Utc::now()
        .checked_add_signed(chrono::Duration::hours(24))
        .expect("valid timestamp")
        .timestamp() as usize;
    let claims = Claims {
        sub: user_id,
        exp: expiration,
    };
    let token = match encode(
        &Header::default(),
        &claims,
        &EncodingKey::from_secret(state.jwt_secret.as_bytes()),
    ) {
        Ok(t) => t,
        Err(_) => {
            return (
                axum::http::StatusCode::INTERNAL_SERVER_ERROR,
                "Token creation error",
            )
                .into_response();
        }
    };
    (
        axum::http::StatusCode::OK,
        Json(serde_json::json!({ "token": token })),
    )
        .into_response()
}

/// Retrieves the authenticated user's profile information using a JWT bearer token.
///
/// Extracts the user ID from the provided JWT in the `Authorization` header, queries the database for the user's profile, and returns the profile data as JSON. Returns appropriate HTTP status codes for missing or invalid tokens, user not found, or database errors.
///
/// # Examples
///
/// ```
/// // Example request using reqwest (assuming server is running and token is valid)
/// let client = reqwest::Client::new();
/// let res = client
///     .get("http://localhost:3000/profile")
///     .bearer_auth("your_jwt_token_here")
///     .send()
///     .await
///     .unwrap();
/// assert_eq!(res.status(), 200);
/// let profile: serde_json::Value = res.json().await.unwrap();
/// assert!(profile.get("username").is_some());
/// ```
pub async fn get_profile(State(state): State<Arc<AppState>>, req: Request) -> impl IntoResponse {
    // Extract Authorization header
    let auth_header = req
        .headers()
        .get(AUTHORIZATION)
        .and_then(|h| h.to_str().ok());
    let token = match auth_header.and_then(|h| h.strip_prefix("Bearer ")) {
        Some(t) => t,
        None => {
            info!("Profile request failed: missing or invalid Authorization header");
            return (
                StatusCode::UNAUTHORIZED,
                "Missing or invalid Authorization header",
            )
                .into_response();
        }
    };
    // Decode JWT
    let token_data = match decode::<Claims>(
        token,
        &DecodingKey::from_secret(state.jwt_secret.as_bytes()),
        &Validation::default(),
    ) {
        Ok(data) => data,
        Err(_) => {
            info!("Profile request failed: invalid token");
            return (StatusCode::UNAUTHORIZED, "Invalid token").into_response();
        }
    };
    let user_id = token_data.claims.sub;
    info!("Profile requested for user_id: {}", user_id);
    // Fetch user from DB (include id)
    let row =
        sqlx::query("SELECT id, username, public_key, created_at, avatar FROM users WHERE id = $1")
            .bind(user_id)
            .fetch_optional(&state.db)
            .await;
    match row {
        Ok(Some(record)) => {
            let id: Uuid = record.try_get("id").unwrap();
            let username: String = record.try_get("username").unwrap();
            let public_key: String = record.try_get("public_key").unwrap();
            let created_at: DateTime<Utc> = record.try_get("created_at").unwrap_or(Utc::now());
            let avatar_bytes: Option<Vec<u8>> = record.try_get("avatar").ok();
            let avatar = avatar_bytes.map(|bytes| base64::encode(bytes));
            let profile = UserProfile {
                id: id.to_string(),
                username,
                public_key,
                created_at: created_at.to_rfc3339(),
                avatar,
            };
            (StatusCode::OK, Json(json!(profile))).into_response()
        }
        Ok(None) => {
            info!("Profile request: user '{}' not found", user_id);
            (StatusCode::NOT_FOUND, "User not found").into_response()
        }
        Err(_) => {
            info!("Profile request: database error for user '{}'", user_id);
            (StatusCode::INTERNAL_SERVER_ERROR, "Database error").into_response()
        }
    }
}

/// Updates the authenticated user's public key.
///
/// Extracts the user's UUID from a JWT in the `Authorization` header, reads the new public key from the request body, and updates it in the database. Returns an appropriate HTTP response based on the outcome.
///
/// # Examples
///
/// ```
/// // Example request (pseudo-code):
/// // PUT /update_public_key
/// // Authorization: Bearer <jwt>
/// // Body: { "public_key": "base64string" }
/// let response = update_public_key(state, request).await;
/// assert_eq!(response.status(), StatusCode::OK);
/// ```
pub async fn update_public_key(
    State(state): State<Arc<AppState>>,
    req: Request,
) -> impl IntoResponse {
    // Extract Authorization header
    let auth_header = req
        .headers()
        .get(AUTHORIZATION)
        .and_then(|h| h.to_str().ok());
    let token = match auth_header.and_then(|h| h.strip_prefix("Bearer ")) {
        Some(t) => t,
        None => {
            info!("Update key failed: missing or invalid Authorization header");
            return (
                StatusCode::UNAUTHORIZED,
                "Missing or invalid Authorization header",
            )
                .into_response();
        }
    };
    // Decode JWT
    let token_data = match decode::<Claims>(
        token,
        &DecodingKey::from_secret(state.jwt_secret.as_bytes()),
        &Validation::default(),
    ) {
        Ok(data) => data,
        Err(_) => {
            info!("Update key failed: invalid token");
            return (StatusCode::UNAUTHORIZED, "Invalid token").into_response();
        }
    };
    let user_id = token_data.claims.sub;
    info!("Public key update requested for user_id: {}", user_id);
    // Extract JSON body
    let bytes = match body::to_bytes(req.into_body(), 64 * 1024).await {
        Ok(b) => b,
        Err(_) => {
            return (StatusCode::BAD_REQUEST, "Invalid body").into_response();
        }
    };
    let payload: UpdateKeyRequest = match serde_json::from_slice(&bytes) {
        Ok(p) => p,
        Err(_) => {
            return (StatusCode::BAD_REQUEST, "Invalid JSON").into_response();
        }
    };
    // Update public key in DB
    let res = sqlx::query("UPDATE users SET public_key = $1 WHERE id = $2")
        .bind(&payload.public_key)
        .bind(user_id)
        .execute(&state.db)
        .await;
    match res {
        Ok(_) => (StatusCode::OK, "Public key updated").into_response(),
        Err(_) => {
            info!("Update key failed: database error for user '{}'", user_id);
            (StatusCode::INTERNAL_SERVER_ERROR, "Database error").into_response()
        }
    }
}

pub async fn update_profile(State(state): State<Arc<AppState>>, req: Request) -> impl IntoResponse {
    // Extract Authorization header
    let auth_header = req
        .headers()
        .get(axum::http::header::AUTHORIZATION)
        .and_then(|h| h.to_str().ok());
    let token = match auth_header.and_then(|h| h.strip_prefix("Bearer ")) {
        Some(t) => t,
        None => {
            return (
                StatusCode::UNAUTHORIZED,
                "Missing or invalid Authorization header",
            )
                .into_response();
        }
    };
    // Decode JWT
    let token_data = match decode::<Claims>(
        token,
        &DecodingKey::from_secret(state.jwt_secret.as_bytes()),
        &Validation::default(),
    ) {
        Ok(data) => data,
        Err(_) => {
            return (StatusCode::UNAUTHORIZED, "Invalid token").into_response();
        }
    };
    let user_id = token_data.claims.sub;
    // Extract JSON body
    let bytes = match axum::body::to_bytes(req.into_body(), 64 * 1024).await {
        Ok(b) => b,
        Err(_) => {
            return (StatusCode::BAD_REQUEST, "Invalid body").into_response();
        }
    };
    let payload: UpdateProfileRequest = match serde_json::from_slice(&bytes) {
        Ok(p) => p,
        Err(_) => {
            return (StatusCode::BAD_REQUEST, "Invalid JSON").into_response();
        }
    };
    let mut set_clauses: Vec<String> = Vec::new();
    let mut log_fields = Vec::new();
    if payload.username.is_some() {
        set_clauses.push("username = $1".to_string());
        log_fields.push("username");
    }
    if payload.avatar.is_some() {
        set_clauses.push(format!("avatar = ${}", set_clauses.len() + 1));
        log_fields.push("avatar");
    }
    if set_clauses.is_empty() {
        return (StatusCode::BAD_REQUEST, "No fields to update").into_response();
    }
    let query = format!(
        "UPDATE users SET {} WHERE id = ${}",
        set_clauses.join(", "),
        set_clauses.len() + 1
    );
    info!(
        "Update profile requested for user_id: {}. Fields: {:?}",
        user_id, log_fields
    );
    let mut sql_query = sqlx::query(&query);
    let mut bind_count = 1;
    if let Some(ref username) = payload.username {
        sql_query = sql_query.bind(username);
        bind_count += 1;
    }
    if let Some(ref avatar_b64) = payload.avatar {
        let avatar_bytes = match base64::decode(avatar_b64) {
            Ok(bytes) => bytes,
            Err(_) => {
                return (StatusCode::BAD_REQUEST, "Invalid avatar encoding").into_response();
            }
        };
        sql_query = sql_query.bind(avatar_bytes);
        bind_count += 1;
    }
    sql_query = sql_query.bind(user_id);
    let res = sql_query.execute(&state.db).await;
    match res {
        Ok(_) => {
            info!(
                "Profile updated for user_id: {}. Fields: {:?}",
                user_id, log_fields
            );
            (StatusCode::OK, "Profile updated").into_response()
        }
        Err(e) => {
            info!(
                "Profile update failed for user_id: {}. Error: {}",
                user_id, e
            );
            (StatusCode::INTERNAL_SERVER_ERROR, "Database error").into_response()
        }
    }
}<|MERGE_RESOLUTION|>--- conflicted
+++ resolved
@@ -53,14 +53,12 @@
     pub public_key: String,
 }
 
-<<<<<<< HEAD
 #[derive(Deserialize)]
 pub struct UpdateProfileRequest {
     pub username: Option<String>,
     pub avatar: Option<String>, // base64-encoded
 }
 
-=======
 /// Handles user registration by creating a new user account with a hashed password, generating a public key, and returning a JWT token.
 ///
 /// On success, returns HTTP 201 with the user's UUID, generated public key, and a JWT token. If the username already exists, returns HTTP 409 with an error message. Returns HTTP 500 for internal errors.
@@ -83,7 +81,6 @@
 /// let response = app.oneshot(req).await.unwrap();
 /// assert_eq!(response.status(), StatusCode::CREATED);
 /// ```
->>>>>>> b1f4c037
 pub async fn register(
     State(state): State<Arc<AppState>>,
     Json(payload): Json<RegisterRequest>,
